--- conflicted
+++ resolved
@@ -1183,7 +1183,6 @@
 });
 ```
 
-<<<<<<< HEAD
 #### Tool Authorization
 
 You can control which tools are available to authenticated users by adding an optional `canAccess` function to a tool's definition. This function receives the authentication context and should return `true` if the user is allowed to access the tool.
@@ -1222,7 +1221,7 @@
 ```
 
 In this example, only clients authenticating with the `admin` role will be able to list or call the `admin-dashboard` tool. The `public-info` tool will be available to all authenticated users.
-=======
+
 #### OAuth Support
 
 FastMCP includes built-in support for OAuth discovery endpoints, supporting both **MCP Specification 2025-03-26** and **MCP Specification 2025-06-18** for OAuth integration. This makes it easy to integrate with OAuth authorization flows by providing standard discovery endpoints that comply with RFC 8414 (OAuth 2.0 Authorization Server Metadata) and RFC 9470 (OAuth 2.0 Protected Resource Metadata):
@@ -1326,7 +1325,6 @@
 - `/.well-known/oauth-protected-resource` - Protected resource metadata (RFC 9470)
 
 For JWT token validation, you can use libraries like [`get-jwks`](https://github.com/nearform/get-jwks) and [`@fastify/jwt`](https://github.com/fastify/fastify-jwt) for OAuth JWT tokens.
->>>>>>> 805b05d2
 
 #### Passing Headers Through Context
 
